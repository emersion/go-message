package mail_test

import (
	"bufio"
	"bytes"
	netmail "net/mail"
	"net/url"
	"reflect"
	"strings"
	"testing"
	"time"

	"github.com/emersion/go-message/mail"
)

func TestHeader(t *testing.T) {
	date := time.Unix(1466253744, 0)
	from := []*mail.Address{{"Mitsuha Miyamizu", "mitsuha.miyamizu@example.org"}}
	subject := "Café"

	var h mail.Header
	h.SetAddressList("From", from)
	h.SetDate(date)
	h.SetSubject(subject)

	if got, err := h.Date(); err != nil {
		t.Error("Expected no error while parsing header date, got:", err)
	} else if !got.Equal(date) {
		t.Errorf("Expected header date to be %v, but got %v", date, got)
	}

	if got, err := h.AddressList("From"); err != nil {
		t.Error("Expected no error while parsing header address list, got:", err)
	} else if !reflect.DeepEqual(got, from) {
		t.Errorf("Expected header address list to be %v, but got %v", from, got)
	}

	if got, err := h.AddressList("Cc"); err != nil {
		t.Error("Expected no error while parsing missing header address list, got:", err)
	} else if got != nil {
		t.Errorf("Expected missing header address list to be %v, but got %v", nil, got)
	}

	if got, err := h.Subject(); err != nil {
		t.Error("Expected no error while parsing header subject, got:", err)
	} else if got != subject {
		t.Errorf("Expected header subject to be %v, but got %v", subject, got)
	}
}

func TestHeader_Date_CFWS(t *testing.T) {
	tc := []string{
		"Mon, 22 Jul 2019 13:57:29 -0500 (GMT-05:00)",
		"Mon, 22 Jul 2019 13:57:29 -0500",
		"Mon, 2 Jan 06 15:04:05 MST (Some random stuff)",
		"Mon, 2 Jan 06 15:04:05 MST",
	}
	var h mail.Header
	for _, tt := range tc {
		h.Set("Date", tt)
		_, err := h.Date()
		if err != nil {
			t.Errorf("Failed to parse time %q: %v", tt, err)
		}
	}
}

func TestHeader_Date_empty(t *testing.T) {
	var h mail.Header
	date, err := h.Date()
	if err != nil {
		t.Errorf("Date() = %v", err)
	} else if !date.IsZero() {
		t.Errorf("Date() = %v, want time.Time{}", date)
	}
}

func TestHeader_MessageID(t *testing.T) {
	tests := []struct {
		raw   string
		msgID string
	}{
		{"", ""},
		{"<123@asdf>", "123@asdf"},
		{
			"  \t <DM6PR09MB253761A38B42C713082A7CE2C60C0@DM6PR09MB2537.namprd09.prod.outlook.com>",
			"DM6PR09MB253761A38B42C713082A7CE2C60C0@DM6PR09MB2537.namprd09.prod.outlook.com",
		},
		{
			`<20200122161125.7enac4n5rsxfnhg7@example.com> (Christopher Wellons's message of "Wed, 22 Jan 2020 11:11:25 -0500")`,
			"20200122161125.7enac4n5rsxfnhg7@example.com",
		},
		{
			"<123@[2001:db8:85a3:8d3:1319:8a2e:370:7348]>",
			"123@[2001:db8:85a3:8d3:1319:8a2e:370:7348]",
		},
	}
	for _, test := range tests {
		var h mail.Header
		h.Set("Message-ID", test.raw)
		msgID, err := h.MessageID()
		if err != nil {
			t.Errorf("Failed to parse Message-ID %q: Header.MessageID() = %v", test.raw, err)
		} else if msgID != test.msgID {
			t.Errorf("Failed to parse Message-ID %q: Header.MessageID() = %q, want %q", test.raw, msgID, test.msgID)
		}
	}
}

func TestHeader_MsgIDList(t *testing.T) {
	tests := []struct {
		raw    string
		msgIDs []string
	}{
		{"", nil},
		{"<123@asdf>", []string{"123@asdf"}},
		{
			"  \t <DM6PR09MB253761A38B42C713082A7CE2C60C0@DM6PR09MB2537.namprd09.prod.outlook.com>",
			[]string{"DM6PR09MB253761A38B42C713082A7CE2C60C0@DM6PR09MB2537.namprd09.prod.outlook.com"},
		},
		{
			`<20200122161125.7enac4n5rsxfnhg7@example.com> (Christopher Wellons's message of "Wed, 22 Jan 2020 11:11:25 -0500")`,
			[]string{"20200122161125.7enac4n5rsxfnhg7@example.com"},
		},
		{
			"<87pnfb69f3.fsf@bernat.ch>  \t <20200122161125.7enac4n5rsxfnhg7@nullprogram.com>",
			[]string{"87pnfb69f3.fsf@bernat.ch", "20200122161125.7enac4n5rsxfnhg7@nullprogram.com"},
		},
		{
			"<87pnfb69f3.fsf@bernat.ch> (a comment) \t <20200122161125.7enac4n5rsxfnhg7@nullprogram.com> (another comment)",
			[]string{"87pnfb69f3.fsf@bernat.ch", "20200122161125.7enac4n5rsxfnhg7@nullprogram.com"},
		},
	}
	for _, test := range tests {
		var h mail.Header
		h.Set("In-Reply-To", test.raw)
		msgIDs, err := h.MsgIDList("In-Reply-To")
		if err != nil {
			t.Errorf("Failed to parse In-Reply-To %q: Header.MsgIDList() = %v", test.raw, err)
		} else if !reflect.DeepEqual(msgIDs, test.msgIDs) {
			t.Errorf("Failed to parse In-Reply-To %q: Header.MsgIDList() = %q, want %q", test.raw, msgIDs, test.msgIDs)
		}
	}
}

func TestHeader_GenerateMessageID(t *testing.T) {
	var h mail.Header
	if err := h.GenerateMessageID(); err != nil {
		t.Fatalf("Header.GenerateMessageID() = %v", err)
	}
	if _, err := h.MessageID(); err != nil {
		t.Errorf("Failed to parse generated Message-Id: Header.MessageID() = %v", err)
	}
}

func TestHeader_SetMsgIDList(t *testing.T) {
	tests := []struct {
		raw    string
		msgIDs []string
	}{
		{"", nil},
		{"<123@asdf>", []string{"123@asdf"}},
		{"<123@asdf> <456@asdf>", []string{"123@asdf", "456@asdf"}},
	}
	for _, test := range tests {
		var h mail.Header
		h.SetMsgIDList("In-Reply-To", test.msgIDs)
		raw := h.Get("In-Reply-To")
		if raw != test.raw {
			t.Errorf("Failed to format In-Reply-To %q: Header.Get() = %q, want %q", test.msgIDs, raw, test.raw)
		}
	}
}

func TestHeader_CanUseNetMailAddress(t *testing.T) {
	netfrom := []*netmail.Address{{"Mitsuha Miyamizu", "mitsuha.miyamizu@example.org"}}
	mailfrom := []*mail.Address{{"Mitsuha Miyamizu", "mitsuha.miyamizu@example.org"}}

	//sanity check that they types are identical
	if !reflect.DeepEqual(netfrom, mailfrom) {
		t.Error("[]*net/mail.Address differs from []*mail.Address")
	}

	//roundtrip
	var h mail.Header
	h.SetAddressList("From", netfrom)
	if got, err := h.AddressList("From"); err != nil {
		t.Error("Expected no error while parsing header address list, got:", err)
	} else if !reflect.DeepEqual(got, netfrom) {
		t.Errorf("Expected header address list to be %v, but got %v", netfrom, got)
	}
}

func TestHeader_EmptyAddressList(t *testing.T) {
	tests := []struct {
		key   string
		list  []*mail.Address
		unset bool
	}{
		{"cc", nil, false},
		{"to", []*mail.Address{}, false},
		{"cc", []*mail.Address{{"Mitsuha Miyamizu", "mitsuha.miyamizu@example.org"}}, true},
	}

	for _, test := range tests {
		var h mail.Header
		h.SetAddressList(test.key, test.list)
		if test.unset {
			h.SetAddressList(test.key, nil)
		}
		buf := bytes.NewBuffer(nil)
		w, err := mail.CreateSingleInlineWriter(buf, h)
		if err != nil {
			t.Error("Expected no error while creating inline writer, got:", err)
		}
		if err := w.Close(); err != nil {
			t.Error("Expected no error while closing inline writer, got:", err)
		}
		scanner := bufio.NewScanner(buf)
		for scanner.Scan() {
			line := strings.ToLower(scanner.Text())
			if strings.HasPrefix(line, test.key) {
				t.Error("Expected no address list header field, but got:", scanner.Text())
			}
		}
	}
<<<<<<< HEAD
=======

}

func TestHeader_ListCommandURLList(t *testing.T) {
	tests := []struct {
		header string
		raw    string
		urls   []*url.URL
		xfail  bool
	}{
		{
			header: "List-Help",
			raw:    "<mailto:hello@example.com",
			xfail:  true,
		},
		// These tests might seem repetitive, but they are the examples given at
		// https://www.rfc-editor.org/rfc/rfc2369.
		{
			header: "List-Help",
			raw:    "<mailto:list@host.com?subject=help> (List Instructions)",
			urls: []*url.URL{
				{Scheme: "mailto", Opaque: "list@host.com", RawQuery: "subject=help"},
			},
		},
		{
			header: "List-Help",
			raw:    "<mailto:list-manager@host.com?body=info>",
			urls: []*url.URL{
				{Scheme: "mailto", Opaque: "list-manager@host.com", RawQuery: "body=info"},
			},
		},
		{
			header: "List-Help",
			raw:    "<mailto:list-info@host.com> (Info about the list)",
			urls: []*url.URL{
				{Scheme: "mailto", Opaque: "list-info@host.com"},
			},
		},
		{
			header: "List-Help",
			raw:    "<http://www.host.com/list/>, <mailto:list-info@host.com>",
			urls: []*url.URL{
				{Scheme: "http", Host: "www.host.com", Path: "/list/"},
				{Scheme: "mailto", Opaque: "list-info@host.com"},
			},
		},
		{
			header: "List-Help",
			raw:    "<ftp://ftp.host.com/list.txt> (FTP),\r\n\t<mailto:list@host.com?subject=help>",
			urls: []*url.URL{
				{Scheme: "ftp", Host: "ftp.host.com", Path: "/list.txt"},
				{Scheme: "mailto", Opaque: "list@host.com", RawQuery: "subject=help"},
			},
		},
		{
			header: "List-Unsubscribe",
			raw:    "<mailto:list@host.com?subject=unsubscribe>",
			urls: []*url.URL{
				{Scheme: "mailto", Opaque: "list@host.com", RawQuery: "subject=unsubscribe"},
			},
		},
		{
			header: "List-Unsubscribe",
			raw:    "(Use this command to get off the list)\r\n\t<mailto:list-manager@host.com?body=unsubscribe%20list>",
			urls: []*url.URL{
				{Scheme: "mailto", Opaque: "list-manager@host.com", RawQuery: "body=unsubscribe%20list"},
			},
		},
		{
			header: "List-Unsubscribe",
			raw:    "<mailto:list-off@host.com>",
			urls: []*url.URL{
				{Scheme: "mailto", Opaque: "list-off@host.com"},
			},
		},
		{
			header: "List-Unsubscribe",
			raw:    "<http://www.host.com/list.cgi?cmd=unsub&lst=list>,\r\n\t<mailto:list-request@host.com?subject=unsubscribe>",
			urls: []*url.URL{
				{Scheme: "http", Host: "www.host.com", Path: "/list.cgi", RawQuery: "cmd=unsub&lst=list"},
				{Scheme: "mailto", Opaque: "list-request@host.com", RawQuery: "subject=unsubscribe"},
			},
		},
		{
			header: "List-Subscribe",
			raw:    "<mailto:list@host.com?subject=subscribe>",
			urls: []*url.URL{
				{Scheme: "mailto", Opaque: "list@host.com", RawQuery: "subject=subscribe"},
			},
		},
		{
			header: "List-Subscribe",
			raw:    "(Use this command to join the list)\r\n\t<mailto:list-manager@host.com?body=subscribe%20list>",
			urls: []*url.URL{
				{Scheme: "mailto", Opaque: "list-manager@host.com", RawQuery: "body=subscribe%20list"},
			},
		},
		{
			header: "List-Unsubscribe",
			raw:    "<mailto:list-on@host.com>",
			urls: []*url.URL{
				{Scheme: "mailto", Opaque: "list-on@host.com"},
			},
		},
		{
			header: "List-Subscribe",
			raw:    "<http://www.host.com/list.cgi?cmd=sub&lst=list>,\r\n\t<mailto:list-manager@host.com?subject=subscribe>",
			urls: []*url.URL{
				{Scheme: "http", Host: "www.host.com", Path: "/list.cgi", RawQuery: "cmd=sub&lst=list"},
				{Scheme: "mailto", Opaque: "list-manager@host.com", RawQuery: "subject=subscribe"},
			},
		},
		{
			header: "List-Post",
			raw:    "<mailto:list@host.com>",
			urls: []*url.URL{
				{Scheme: "mailto", Opaque: "list@host.com"},
			},
		},
		{
			header: "List-Post",
			raw:    "<mailto:moderator@host.com> (Postings are Moderated)",
			urls: []*url.URL{
				{Scheme: "mailto", Opaque: "moderator@host.com"},
			},
		},
		{
			header: "List-Post",
			raw:    "<mailto:moderator@host.com?subject=list%20posting>",
			urls: []*url.URL{
				{Scheme: "mailto", Opaque: "moderator@host.com", RawQuery: "subject=list%20posting"},
			},
		},
		{
			header: "List-Post",
			raw:    "NO (posting not allowed on this list)",
			urls:   []*url.URL{nil},
		},
		{
			header: "List-Owner",
			raw:    "<mailto:listmom@host.com> (Contact Person for Help)",
			urls: []*url.URL{
				{Scheme: "mailto", Opaque: "listmom@host.com"},
			},
		},
		{
			header: "List-Owner",
			raw:    "<mailto:grant@foo.bar> (Grant Neufeld)",
			urls: []*url.URL{
				{Scheme: "mailto", Opaque: "grant@foo.bar"},
			},
		},
		{
			header: "List-Owner",
			raw:    "<mailto:josh@foo.bar?Subject=list>",
			urls: []*url.URL{
				{Scheme: "mailto", Opaque: "josh@foo.bar", RawQuery: "Subject=list"},
			},
		},
		{
			header: "List-Archive",
			raw:    "<mailto:archive@host.com?subject=index%20list>",
			urls: []*url.URL{
				{Scheme: "mailto", Opaque: "archive@host.com", RawQuery: "subject=index%20list"},
			},
		},
		{
			header: "List-Archive",
			raw:    "<ftp://ftp.host.com/pub/list/archive/>",
			urls: []*url.URL{
				{Scheme: "ftp", Host: "ftp.host.com", Path: "/pub/list/archive/"},
			},
		},
		{
			header: "List-Archive",
			raw:    "<http://www.host.com/list/archive/> (Web Archive)",
			urls: []*url.URL{
				{Scheme: "http", Host: "www.host.com", Path: "/list/archive/"},
			},
		},
	}

	for _, test := range tests {
		var h mail.Header
		h.Set(test.header, test.raw)

		urls, err := h.ListCommandURLList(test.header)
		if err != nil && !test.xfail {
			t.Errorf("Failed to parse %s %q: Header.ListCommandURLList() = %v", test.header, test.raw, err)
		} else if !reflect.DeepEqual(urls, test.urls) {
			t.Errorf("Failed to parse %s %q: Header.ListCommandURLList() = %q, want %q", test.header, test.raw, urls, test.urls)
		}
	}
}

func TestHeader_SetListCommandURLList(t *testing.T) {
	tests := []struct {
		raw  string
		urls []*url.URL
	}{
		{
			raw: "<mailto:list@example.com>",
			urls: []*url.URL{
				{Scheme: "mailto", Opaque: "list@example.com"},
			},
		},
		{
			raw: "<mailto:list@example.com>, <https://example.com:8080>",
			urls: []*url.URL{
				{Scheme: "mailto", Opaque: "list@example.com"},
				{Scheme: "https", Host: "example.com:8080"},
			},
		},
	}
	for _, test := range tests {
		var h mail.Header
		h.SetListCommandURLList("List-Post", test.urls)
		raw := h.Get("List-Post")
		if raw != test.raw {
			t.Errorf("Failed to format List-Post %q: Header.Get() = %q, want %q", test.urls, raw, test.raw)
		}
	}
>>>>>>> 960e249b
}<|MERGE_RESOLUTION|>--- conflicted
+++ resolved
@@ -224,9 +224,6 @@
 			}
 		}
 	}
-<<<<<<< HEAD
-=======
-
 }
 
 func TestHeader_ListCommandURLList(t *testing.T) {
@@ -448,5 +445,4 @@
 			t.Errorf("Failed to format List-Post %q: Header.Get() = %q, want %q", test.urls, raw, test.raw)
 		}
 	}
->>>>>>> 960e249b
 }